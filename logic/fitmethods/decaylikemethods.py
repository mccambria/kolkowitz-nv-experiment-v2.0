--- conflicted
+++ resolved
@@ -205,33 +205,9 @@
     except:
         result = exponentialdecay.fit(data, x=x_axis, params=params)
         self.log.warning('The exponentialdecay with offset fit did not work. '
-<<<<<<< HEAD
                          'Message: {}'.format(str(result.message)))
 
     result.result_str_dict = self._create_result_str_dict(result, units)
-=======
-                       'Message: {}'.format(str(result.message)))
-
-
-    if units is None:
-        units = ['arb. unit', 'arb. unit']
-
-    result_str_dict = dict()  #create result string for gui
-
-    result_str_dict['Amplitude'] = {'value': result.params['amplitude'].value,
-                                    'error': result.params['amplitude'].stderr,
-                                    'unit': units[1]}                               #amplitude
-
-    result_str_dict['Lifetime'] = {'value': result.params['lifetime'].value,
-                                    'error': result.params['lifetime'].stderr,
-                                    'unit': units[0]}                               #lifetime
-
-    result_str_dict['Offset'] = {'value': result.params['offset'].value,
-                                    'error': result.params['offset'].stderr,
-                                    'unit': units[1]}                               #offset
-
-    result.result_str_dict = result_str_dict
->>>>>>> 10d5a234
 
     return result
 
@@ -333,14 +309,11 @@
         result = stret_exp_decay_offset.fit(data, x=x_axis, params=params)
     except:
         result = stret_exp_decay_offset.fit(data, x=x_axis, params=params)
-<<<<<<< HEAD
         self.log.warning('The double exponentialdecay with offset fit did not '
                          'work. Message: {}'.format(str(result.message)))
 
     result.result_str_dict = self._create_result_str_dict(result, units)
-=======
-        self.log.warning('The double exponentialdecay with offset fit did not work. '
-                       'Message: {}'.format(str(result.message)))
+
 
     if units is None:
         units = ['arb. unit', 'arb. unit']
@@ -364,7 +337,6 @@
                                     'unit': ''}                               #Beta (exponent of exponential exponent)
 
     result.result_str_dict = result_str_dict
->>>>>>> 10d5a234
 
     return result
 
