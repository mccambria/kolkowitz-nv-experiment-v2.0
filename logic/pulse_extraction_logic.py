# -*- coding: utf-8 -*-
"""
This file contains the QuDi logic for the extraction of laser pulses.

QuDi is free software: you can redistribute it and/or modify
it under the terms of the GNU General Public License as published by
the Free Software Foundation, either version 3 of the License, or
(at your option) any later version.

QuDi is distributed in the hope that it will be useful,
but WITHOUT ANY WARRANTY; without even the implied warranty of
MERCHANTABILITY or FITNESS FOR A PARTICULAR PURPOSE.  See the
GNU General Public License for more details.

You should have received a copy of the GNU General Public License
along with QuDi. If not, see <http://www.gnu.org/licenses/>.

Copyright (c) the Qudi Developers. See the COPYRIGHT.txt file at the
top-level directory of this distribution and at <https://github.com/Ulm-IQO/qudi/>
"""

from logic.generic_logic import GenericLogic
from pyqtgraph.Qt import QtCore
from core.util.mutex import Mutex
from collections import OrderedDict
import numpy as np
from scipy import ndimage
from core.util.network import netobtain
import time

class PulseExtractionLogic(GenericLogic):
    """unstable: Nikolas Tomek  """

    _modclass = 'PulseExtractionLogic'
    _modtype = 'logic'

    # declare connectors
    _in = {'fastcounter': 'FastCounterInterface'}
    _out = {'pulseextractionlogic': 'PulseExtractionLogic'}

    def __init__(self, config, **kwargs):
        super().__init__(config=config, **kwargs)

        self.log.info('The following configuration was found.')

        # checking for the right configuration
        for key in config.keys():
            self.log.info('{}: {}'.format(key,config[key]))

        self.is_counter_gated = False
<<<<<<< HEAD
        self.conv_std_dev = 200     # standard deviation of the gaussian filter
                                    # in bins
=======
        self.conv_std_dev = 200
>>>>>>> 5bea5a96
        self.old_raw_data = None    # This is used to pause and continue a measurement.
                                    # Is added to the new data.


    def on_activate(self, e):
        """ Initialisation performed during activation of the module.

        @param object e: Event class object from Fysom.
                         An object created by the state machine module Fysom,
                         which is connected to a specific event (have a look in
                         the Base Class). This object contains the passed event,
                         the state before the event happened and the destination
                         of the state which should be reached after the event
                         had happened.
        """
        self._fast_counter_device = self.connector['in']['fastcounter']['object']
        self._check_if_counter_gated()
        self._iter = 0

    def on_deactivate(self, e):
        """ Deinitialisation performed during deactivation of the module.

        @param object e: Event class object from Fysom. A more detailed
                         explanation can be found in method activation.
        """
        pass

    def _gated_extraction(self, count_data):
        """ Detects the rising flank in the gated timetrace data and extracts
            just the laser pulses.

        @param numpy.ndarray count_data: 2D array, the raw timetrace data from a
                                         gated fast counter, dimensions:
                                            0: gate number,
                                            1: time bin)

        @return numpy.ndarray: The extracted laser pulses of the timetrace
                               dimensions:
                                    0: laser number,
                                    1: time bin
        """
        # sum up all gated timetraces to ease flank detection
        timetrace_sum = np.sum(count_data, 0)

        # apply gaussian filter to remove noise and compute the gradient of the
        # timetrace sum
        #FIXME: That option should be stated in the config, or should be
        #       choosable by the GUI, since it is not always desired.
        #       It should also be possible to display the bare laserpulse,
        #       without cutting away something.

        conv_deriv = self._convolve_derive(timetrace_sum.astype(float), self.conv_std_dev)
        # get indices of rising and falling flank

        rising_ind = conv_deriv.argmax()
        falling_ind = conv_deriv.argmin()
        # slice the data array to cut off anything but laser pulses
        laser_arr = count_data[:, rising_ind:falling_ind]
        return laser_arr


    def _ungated_extraction(self, count_data, num_of_lasers):
        """ Detects the laser pulses in the ungated timetrace data and extracts
            them.

        @param numpy.ndarray count_data: 1D array the raw timetrace data from an
                                         ungated fast counter
        @param int num_of_lasers: The total number of laser pulses inside the
                                  pulse sequence

        @return 2D numpy.ndarray: 2D array, the extracted laser pulses of the
                                  timetrace, dimensions:
                                        0: laser number,
                                        1: time bin

        Procedure:
            Edge Detection:
            ---------------

            The count_data array with the laser pulses is smoothed with a
            gaussian filter (convolution), which used a defined standard
            deviation of 10 entries (bins). Then the derivation of the convolved
            time trace is taken to obtain the maxima and minima, which
            corresponds to the rising and falling edge of the pulses.

            The convolution with a gaussian removes nasty peaks due to count
            fluctuation within a laser pulse and at the same time ensures a
            clear distinction of the maxima and minima in the derived convolved
            trace.

            The maxima and minima are not found sequentially, pulse by pulse,
            but are rather globally obtained. I.e. the convolved and derived
            array is searched iteratively for a maximum and a minimum, and after
            finding those the array entries within the 4 times
            self.conv_std_dev (2*self.conv_std_dev to the left and
            2*self.conv_std_dev) are set to zero.

            The crucial part is the knowledge of the number of laser pulses and
            the choice of the appropriate std_dev for the gauss filter.

            To ensure a good performance of the edge detection, you have to
            ensure a steep rising and falling edge of the laser pulse! Be also
            careful in choosing a large conv_std_dev value and using a small
            laser pulse (rule of thumb: conv_std_dev < laser_length/10).
        """

        # apply gaussian filter to remove noise and compute the gradient of the
        # timetrace
<<<<<<< HEAD
        conv_deriv = self._convolve_derive(count_data, self.conv_std_dev)

        # use a reference for array, because the exact position of the peaks or
        # dips (i.e. maxima or minima, which are the inflection points in the
        # pulse) are distorted by a large conv_std_dev value.
        conv_deriv_ref = self._convolve_derive(count_data, 10)

=======
        conv_deriv = self._convolve_derive(count_data.astype(float), self.conv_std_dev)
>>>>>>> 5bea5a96
        # initialize arrays to contain indices for all rising and falling
        # flanks, respectively
        rising_ind = np.empty([num_of_lasers],int)
        falling_ind = np.empty([num_of_lasers],int)

        # Find as many rising and falling flanks as there are laser pulses in
        # the trace:
        for i in range(num_of_lasers):

            # save the index of the absolute maximum of the derived time trace
            # as rising edge position
            rising_ind[i] = np.argmax(conv_deriv)

            # refine the rising edge detection, by using a small and fixed
            # conv_std_dev parameter to find the inflection point more precise
            start_ind = int(rising_ind[i]-self.conv_std_dev)
            if start_ind < 0:
                start_ind = 0

            stop_ind = int(rising_ind[i]+self.conv_std_dev)
            if stop_ind > len(conv_deriv):
                stop_ind = len(conv_deriv)

            if start_ind == stop_ind:
                stop_ind = start_ind+1

            rising_ind[i] = start_ind + np.argmax(conv_deriv_ref[start_ind:stop_ind])

            # set this position and the surrounding of the saved edge to 0 to
            # avoid a second detection
            if rising_ind[i] < self.conv_std_dev:
                del_ind_start = 0
            else:
                del_ind_start = rising_ind[i] - self.conv_std_dev

            if (len(conv_deriv) - rising_ind[i]) < self.conv_std_dev:
                del_ind_stop = len(conv_deriv)-1
            else:
                del_ind_stop = rising_ind[i] + self.conv_std_dev
            conv_deriv[del_ind_start:del_ind_stop] = 0

            # save the index of the absolute minimum of the derived time trace
            # as falling edge position
            falling_ind[i] = np.argmin(conv_deriv)

            # refine the falling edge detection, by using a small and fixed
            # conv_std_dev parameter to find the inflection point more precise
            start_ind = int(falling_ind[i]-self.conv_std_dev)
            if start_ind < 0:
                start_ind = 0

            stop_ind = int(falling_ind[i]+self.conv_std_dev)
            if stop_ind > len(conv_deriv):
                stop_ind = len(conv_deriv)

            if start_ind == stop_ind:
                stop_ind = start_ind+1

            falling_ind[i] = start_ind + np.argmin(conv_deriv_ref[start_ind:stop_ind])

            # set this position and the sourrounding of the saved flank to 0 to
            #  avoid a second detection
            if falling_ind[i] < self.conv_std_dev:
                del_ind_start = 0
            else:
                del_ind_start = falling_ind[i] - self.conv_std_dev

            if (len(conv_deriv) - falling_ind[i]) < self.conv_std_dev:
                del_ind_stop = len(conv_deriv)-1
            else:
                del_ind_stop = falling_ind[i] + self.conv_std_dev
            conv_deriv[del_ind_start:del_ind_stop] = 0

        # sort all indices of rising and falling flanks
        rising_ind.sort()
        falling_ind.sort()

        # find the maximum laser length to use as size for the laser array
        laser_length = np.max(falling_ind-rising_ind)

<<<<<<< HEAD
        # initialize the zero output array
=======
        #Todo: Find better method, here the idea is to take a histogram to find
        # length of pulses
        #diff = (falling_ind-rising_ind)[np.where( falling_ind-rising_ind > 0)]
        #self.histo = np.histogram(diff)
        #laser_length = int(self.histo[1][self.histo[0].argmax()])

        # initialize the empty output array
>>>>>>> 5bea5a96
        laser_arr = np.zeros([num_of_lasers, laser_length],int)
        # slice the detected laser pulses of the timetrace and save them in the
        # output array according to the found rising edge
        for i in range(num_of_lasers):
            if (rising_ind[i]+laser_length > count_data.size):
                lenarr = count_data[rising_ind[i]:].size
                laser_arr[i, 0:lenarr] = count_data[rising_ind[i]:]
            else:
                laser_arr[i] = count_data[rising_ind[i]:rising_ind[i]+laser_length]
        return laser_arr


    def _convolve_derive(self, data, std_dev):
        """ Smooth the input data by applying a gaussian filter.

        @param numpy.ndarray timetrace: 1D array, the raw data to be smoothed
                                        and derived
        @param float std_dev: standard deviation of the gaussian filter to be
                              applied for smoothing

        @return numpy.ndarray: 1D array, the smoothed and derived data

        The convolution is applied with specified standard deviation. The
        derivative of the smoothed data is computed afterwards and returned. If
        the input data is some kind of rectangular signal containing high
        frequency noise, the output data will show sharp peaks corresponding to
        the rising and falling flanks of the input signal.
        """

        conv = ndimage.filters.gaussian_filter1d(data, std_dev)
        conv_deriv = np.gradient(conv)
        return conv_deriv


    def get_data_laserpulses(self, num_of_lasers):
        """ Capture the fast counter data and extracts the laser pulses.

        @param int num_of_lasers: The total number of laser pulses inside the
                                  pulse sequence
        @return tuple (numpy.ndarray, numpy.ndarray):
                    Explanation of the return value:

                    numpy.ndarray: 2D array, the extracted laser pulses of the
                                   timetrace, with the dimensions:
                                        0: laser number
                                        1: time bin
                    numpy.ndarray: 1D or 2D, the raw timetrace from the fast
                                   counter
        """
        # poll data from the fast counting device, netobtain is needed for
        # getting numpy array over network
        raw_data = netobtain(self._fast_counter_device.get_data_trace())
        if self.old_raw_data is not None:
            #if raw_data.shape == self.old_raw_data.shape:
            raw_data = np.add(raw_data, self.old_raw_data)

        # Saving data for testing
        
        # name = str(self._iter) + '.dat'
        # self._iter = self._iter + 1
        # np.savetxt(name, raw_data.transpose())

        # call appropriate laser extraction method depending on if the fast
        # counter is gated or not.
        if self.is_counter_gated:
            laser_data = self._gated_extraction(raw_data)
        else:
            laser_data = self._ungated_extraction(raw_data, num_of_lasers)
        return laser_data.astype(dtype=int), raw_data.astype(dtype=int)


    def _check_if_counter_gated(self):
        '''Check the fast counter if it is gated or not
        '''
        self.is_counter_gated = self._fast_counter_device.is_gated()
        return<|MERGE_RESOLUTION|>--- conflicted
+++ resolved
@@ -48,12 +48,8 @@
             self.log.info('{}: {}'.format(key,config[key]))
 
         self.is_counter_gated = False
-<<<<<<< HEAD
         self.conv_std_dev = 200     # standard deviation of the gaussian filter
                                     # in bins
-=======
-        self.conv_std_dev = 200
->>>>>>> 5bea5a96
         self.old_raw_data = None    # This is used to pause and continue a measurement.
                                     # Is added to the new data.
 
@@ -162,17 +158,13 @@
 
         # apply gaussian filter to remove noise and compute the gradient of the
         # timetrace
-<<<<<<< HEAD
-        conv_deriv = self._convolve_derive(count_data, self.conv_std_dev)
+        conv_deriv = self._convolve_derive(count_data.astype(float), self.conv_std_dev)
 
         # use a reference for array, because the exact position of the peaks or
         # dips (i.e. maxima or minima, which are the inflection points in the
         # pulse) are distorted by a large conv_std_dev value.
         conv_deriv_ref = self._convolve_derive(count_data, 10)
 
-=======
-        conv_deriv = self._convolve_derive(count_data.astype(float), self.conv_std_dev)
->>>>>>> 5bea5a96
         # initialize arrays to contain indices for all rising and falling
         # flanks, respectively
         rising_ind = np.empty([num_of_lasers],int)
@@ -253,9 +245,6 @@
         # find the maximum laser length to use as size for the laser array
         laser_length = np.max(falling_ind-rising_ind)
 
-<<<<<<< HEAD
-        # initialize the zero output array
-=======
         #Todo: Find better method, here the idea is to take a histogram to find
         # length of pulses
         #diff = (falling_ind-rising_ind)[np.where( falling_ind-rising_ind > 0)]
@@ -263,7 +252,6 @@
         #laser_length = int(self.histo[1][self.histo[0].argmax()])
 
         # initialize the empty output array
->>>>>>> 5bea5a96
         laser_arr = np.zeros([num_of_lasers, laser_length],int)
         # slice the detected laser pulses of the timetrace and save them in the
         # output array according to the found rising edge
