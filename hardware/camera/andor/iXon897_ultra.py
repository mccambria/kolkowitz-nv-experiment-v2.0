# -*- coding: utf-8 -*-

"""
This hardware module implement the camera spectrometer interface to use an Andor Camera.
It use a dll to interface with instruments via USB (only available physical interface)
This module does aim at replacing Solis.

---

Qudi is free software: you can redistribute it and/or modify
it under the terms of the GNU General Public License as published by
the Free Software Foundation, either version 3 of the License, or
(at your option) any later version.

Qudi is distributed in the hope that it will be useful,
but WITHOUT ANY WARRANTY; without even the implied warranty of
MERCHANTABILITY or FITNESS FOR A PARTICULAR PURPOSE.  See the
GNU General Public License for more details.

You should have received a copy of the GNU General Public License
along with Qudi. If not, see <http://www.gnu.org/licenses/>.

Copyright (c) the Qudi Developers. See the COPYRIGHT.txt file at the
top-level directory of this distribution and at <https://github.com/Ulm-IQO/qudi/>
"""

from enum import Enum
from ctypes import *
import numpy as np
import time

from core.module import Base, ConfigOption

from interface.camera_interface import CameraInterface


class ReadMode(Enum):
    FVB = 0
    MULTI_TRACK = 1
    RANDOM_TRACK = 2
    SINGLE_TRACK = 3
    IMAGE = 4

class AcquisitionMode(Enum):
    SINGLE_SCAN = 1
    ACCUMULATE = 2
    KINETICS = 3
    FAST_KINETICS = 4
    RUN_TILL_ABORT = 5

class TriggerMode(Enum):
    INTERNAL = 0
    EXTERNAL = 1
    EXTERNAL_START = 6
    EXTERNAL_EXPOSURE = 7
    SOFTWARE_TRIGGER = 10
    EXTERNAL_CHARGE_SHIFTING = 12

ERROR_DICT = {
    20001: "DRV_ERROR_CODES",
    20002: "DRV_SUCCESS",
    20003: "DRV_VXNOTINSTALLED",
    20006: "DRV_ERROR_FILELOAD",
    20007: "DRV_ERROR_VXD_INIT",
    20010: "DRV_ERROR_PAGELOCK",
    20011: "DRV_ERROR_PAGE_UNLOCK",
    20013: "DRV_ERROR_ACK",
    20024: "DRV_NO_NEW_DATA",
    20026: "DRV_SPOOLERROR",
    20034: "DRV_TEMP_OFF",
    20035: "DRV_TEMP_NOT_STABILIZED",
    20036: "DRV_TEMP_STABILIZED",
    20037: "DRV_TEMP_NOT_REACHED",
    20038: "DRV_TEMP_OUT_RANGE",
    20039: "DRV_TEMP_NOT_SUPPORTED",
    20040: "DRV_TEMP_DRIFT",
    20050: "DRV_COF_NOTLOADED",
    20053: "DRV_FLEXERROR",
    20066: "DRV_P1INVALID",
    20067: "DRV_P2INVALID",
    20068: "DRV_P3INVALID",
    20069: "DRV_P4INVALID",
    20070: "DRV_INIERROR",
    20071: "DRV_COERROR",
    20072: "DRV_ACQUIRING",
    20073: "DRV_IDLE",
    20074: "DRV_TEMPCYCLE",
    20075: "DRV_NOT_INITIALIZED",
    20076: "DRV_P5INVALID",
    20077: "DRV_P6INVALID",
    20083: "P7_INVALID",
    20089: "DRV_USBERROR",
    20091: "DRV_NOT_SUPPORTED",
    20095: "DRV_INVALID_TRIGGER_MODE",
    20099: "DRV_BINNING_ERROR",
    20990: "DRV_NOCAMERA",
    20991: "DRV_NOT_SUPPORTED",
    20992: "DRV_NOT_AVAILABLE"
}

class IxonUltra(Base, CameraInterface):
    """
    Hardware class for Andors Ixon Ultra 897
    """

    _modtype = 'camera'
    _modclass = 'hardware'

    _default_exposure = ConfigOption('default_exposure', 1.0)
    _default_read_mode = ConfigOption('default_read_mode', 'IMAGE')
    _default_temperature = ConfigOption('default_temperature', -70)
    _default_cooler_on = ConfigOption('default_cooler_on', True)
    _default_acquisition_mode = ConfigOption('default_acquisition_mode', 'SINGLE_SCAN')
    _default_trigger_mode = ConfigOption('default_trigger_mode', 'INTERNAL')
    _default_preamp_gain_index = ConfigOption('default_preamp_gain_index', 2)
    _dll_location = ConfigOption('dll_location', missing='error')


    _exposure = _default_exposure
    _temperature = _default_temperature
    _cooler_on = _default_cooler_on
    _read_mode = _default_read_mode
    _acquisition_mode = _default_acquisition_mode
    _gain = 0
    _width = 0
    _height = 0
    _last_acquisition_mode = None  # useful if config changes during acq
    _supported_read_mode = ReadMode # TODO: read this from camera, all readmodes are available for iXon Ultra
    _max_cooling = -100
    _live = False
    _camera_name = 'iXon Ultra 897'
    _shutter = "closed"
    _trigger_mode = _default_trigger_mode
    _scans = 1 #TODO get from camera
    _acquiring = False
    _preamp_gain_index = _default_preamp_gain_index

    def on_activate(self):
        """ Initialisation performed during activation of the module.
         """
        # self.cam.SetAcquisitionMode(1)  # single
        # self.cam.SetTriggerMode(0)  # internal
        # self.cam.SetCoolerMode(0)  # Returns to ambient temperature on ShutDown
        # self.set_cooler_on_state(self._cooler_on)
        # self.set_exposure(self._exposure)
        # self.set_setpoint_temperature(self._temperature)
        self.dll = cdll.LoadLibrary(self._dll_location)
        status_code = self.dll.Initialize()
        status = ERROR_DICT[status_code]
        if status == 'DRV_SUCCESS':
            self.log.info('Camera was initialized correctly')
        else:
            self.log.error('Unable to initialize camera:{}'.format(status))
        self._status = status
        self._width, self._height = self._get_detector()
        self._set_read_mode(self._read_mode)
        self._set_trigger_mode(self._trigger_mode)
        self._set_exposuretime(self._exposure)
        self._set_acquisition_mode(self._acquisition_mode)
        self._set_preamp_gain(self._preamp_gain_index)

    def on_deactivate(self):
        """ Deinitialisation performed during deactivation of the module.
        """
        self.stop_acquisition()
        self._set_shutter(0, 0, 0.1, 0.1)
        self._shut_down()

    def get_name(self):
        """ Retrieve an identifier of the camera that the GUI can print

        @return string: name for the camera
        """
        return self._camera_name

    def get_size(self):
        """ Retrieve size of the image in pixel

        @return tuple: Size (width, height)
        """
        return self._width, self._height

    def support_live_acquisition(self):
        """ Return whether or not the camera can take care of live acquisition

        @return bool: True if supported, False if not
        """
        return False

    def start_live_acquisition(self):
        """ Start a continuous acquisition

        @return bool: Success ?
        """
        if self._support_live:
            self._live = True
            self._acquiring = False

        return False

    def start_single_acquisition(self):
        """ Start a single acquisition

        @return bool: Success ?
        """
        if self._read_mode != 'IMAGE':
            self._set_read_mode('IMAGE')
        if self._acquisition_mode != 'SINGLE_SCAN':
            self._set_acquisition_mode('SINGLE_SCAN')
        if self._trigger_mode != 'INTERNAL':
            self._set_trigger_mode('INTERNAL')
        if self._shutter == 'closed':
            msg = self._set_shutter(0, 1, 0.1, 0.1)
            if msg == 'DRV_SUCCESS':
                self._shutter = 'open'
            else:
                self.log.error('shutter did not open.{0}'.format(msg))

        if self._live:
            return -1
        else:
            self._acquiring = True  # do we need this here?
            msg = self._start_acquisition()
            if msg != "DRV_SUCCESS":
                return False

            self._acquiring = False
            return True

    def stop_acquisition(self):
        """ Stop/abort live or single acquisition

        @return bool: Success ?
        """
        msg = self._abort_acquisition()
        if msg == "DRV_SUCCESS":
            self._live = False
            self._acquiring = False
            return True
        else:
            return False

    def get_acquired_data(self):
        """ Return an array of last acquired image.

        @return numpy array: image data in format [[row],[row]...]

        Each pixel might be a float, integer or sub pixels
        """

        width = self._width
        height = self._height

        if self._read_mode == 'IMAGE':
            if self._acquisition_mode == 'SINGLE_SCAN':
                dim = width * height
            elif self._acquisition_mode == 'KINETICS':
                dim = width * height * self._scans
            elif self._acquisition_mode == 'RUN_TILL_ABORT':
                dim = width * height
            else:
                self.log.error('Your acquisition mode is not covered currently')
        elif self._read_mode == 'SINGLE_TRACK' or self._read_mode == 'FVB':
            if self._acquisition_mode == 'SINGLE_SCAN':
                dim = width
            elif self._acquisition_mode == 'KINETICS':
                dim = width * self._scans
        else:
            self.log.error('Your acquisition mode is not covered currently')

        dim = int(dim)
        image_array = np.zeros(dim)
        cimage_array = c_int * dim
        cimage = cimage_array()

        # this will be a bit hacky
        if self._acquisition_mode == 'RUN_TILL_ABORT':
            error_code = self.dll.GetOldestImage(pointer(cimage), dim)
        else:
            error_code = self.dll.GetAcquiredData(pointer(cimage), dim)
        if ERROR_DICT[error_code] != 'DRV_SUCCESS':
            self.log.warning('Couldn\'t retrieve an image. {0}'.format(ERROR_DICT[error_code]))
        else:
            self.log.debug('image length {0}'.format(len(cimage)))
            for i in range(len(cimage)):
                # could be problematic for 'FVB' or 'SINGLE_TRACK' readmode
                image_array[i] = cimage[i]

        image_array = np.reshape(image_array, (self._width, self._height))

        self._cur_image = image_array
        return image_array

    def set_exposure(self, exposure):
        """ Set the exposure time in seconds

        @param float time: desired new exposure time

        @return bool: Success?
        """
        msg = self._set_exposuretime(exposure)
        if msg == "DRV_SUCCESS":
            self._exposure = exposure
            return True
        else:
            return False

    def get_exposure(self):
        """ Get the exposure time in seconds

        @return float exposure time
        """
        self._get_acquisition_timings()
        return self._exposure

    # not sure if the distinguishing between gain setting and gain value will be problematic for
    # this camera model. Just keeping it in mind for now.
    def set_gain(self, gain):
        """ Set the gain

        @param float gain: desired new gain

        @return float: new exposure gain
        """
        n_pre_amps = self._get_number_preamp_gains()
        gain_values = list()
        for index in range(n_pre_amps):
            gain_values.append(self._get_preamp_gain(index))

        if gain not in gain_values:
            self.log.warning('Given gain value not available. Choose one:{0}'.format(gain_values))
            return -1

        for index, gain_val in enumerate(gain_values):
            if gain == gain_val:
                gain_index = index
                break

<<<<<<< HEAD
        msg = self._set_preamp_gain(c_int(gain_index))
=======
        msg = self._set_preamp_gain(gain_index)
>>>>>>> c9b30669
        if msg == 'DRV_SUCCESS':
            self._preamp_gain_index = gain_index
            self._gain = gain
        else:
            self.log.warning('The gain wasn\'t set. {0}'.format(msg))

        return self._gain

    def get_gain(self):
        """ Get the gain

        @return float: exposure gain
        """
        return self._gain

    def get_ready_state(self):
        """ Is the camera ready for an acquisition ?

        @return bool: ready ?
        """
        status = c_int()
        self._get_status(status)
        if ERROR_DICT[status.value] == 'DRV_IDLE':
            return True
        else:
            return False

# soon to be interface functions for using
# a camera as a part of a (slow) photon counter
    def set_up_counter(self):
        """
        Set up camera for ODMR measurement
        """
        check_val = 0
        if self._shutter == 'closed':
            msg = self._set_shutter(0, 1, 0.1, 0.1)
            if msg == 'DRV_SUCCESS':
                self._shutter = 'open'
            else:
                self.log.error('Problems with the shutter.')
                check_val = -1
        ret_val1 = self._set_trigger_mode('EXTERNAL')
        ret_val2 = self._set_acquisition_mode('RUN_TILL_ABORT')
        # let's test the FT mode
        # ret_val3 = self._set_frame_transfer(True)
        error_code = self.dll.PrepareAcquisition()
        error_msg = ERROR_DICT[error_code]
        if error_msg == 'DRV_SUCCESS':
            self.log.debug('prepared acquisition')
        else:
            self.log.debug('could not prepare acquisition: {0}'.format(error_msg))
        self._get_acquisition_timings()
        if check_val == 0:
            check_val = ret_val1 | ret_val2

        if error_msg != 'DRV_SUCCESS':
            ret_val3 = -1
        else:
            ret_val3 = 0

        check_val = ret_val3 | check_val

        return check_val

    def count_odmr_old(self, length):
        self._start_acquisition()

        first, last = self._get_number_new_images()
        self.log.debug('number new images:{0}'.format((first, last)))
        if last - first + 1 < length:
            while last - first + 1 < length:
                first, last = self._get_number_new_images()
        else:
            self.log.debug('acquired too many images:{0}'.format(last - first + 1))

        images = []
        for i in range(first, last + 1):
            img = self._get_images(i, i, 1)
            images.append(img)
        self.log.debug('expected number of images:{0}'.format(length))
        self.log.debug('number of images acquired:{0}'.format(len(images)))
        self.stop_acquisition()
        return np.array(images).transpose()

    def count_odmr(self, length):
        images = list()
        indices = list()
        self._start_acquisition()
        while len(images) < length:
            first, last = self._get_number_new_images()
            if (first < last) | (first == last == length):
                # start readout
                self.log.debug("first and last".format(first, last))
                for i in range(first, last + 1):
                    self.log.debug("readout image with index:{0}".format(i))
                    images.append(self._get_images(i, i, 1))
                    self.log.debug("index: {0}".format(i))
                    indices.append(i)
            else:
                time.sleep(0.1)

        # sanity check
        if indices != sorted(indices):
            self.error("Duplicates, wrong ordering - what else?")
        if len(images) != length:
            self.log.error('not the correct amount of images')
        self.stop_acquisition()
        return np.array(images).transpose()


    def get_down_time(self):
        return self._exposure

    def get_counter_channels(self):
        width, height = self.get_size()
        num_px = width * height
        return [i for i in map(lambda x: 'px {0}'.format(x), range(num_px))]

# non interface functions regarding camera interface
    def _abort_acquisition(self):
        error_code = self.dll.AbortAcquisition()
        return ERROR_DICT[error_code]

    def _shut_down(self):
        error_code = self.dll.ShutDown()
        return ERROR_DICT[error_code]

    def _start_acquisition(self):
        error_code = self.dll.StartAcquisition()
        self.dll.WaitForAcquisition()
        return ERROR_DICT[error_code]

# setter functions
    def _set_shutter(self, typ, mode, closingtime, openingtime):
        """
        Function to adjust shutter
        @param int typ:   0 Output TTL low signal to open shutter
                          1 Output TTL high signal to open shutter
        @param int mode:  0 Fully Auto
                          1 Permanently Open
                          2 Permanently Closed
                          4 Open for FVB series
                          5 Open for any series
        """
        typ, mode, closingtime, openingtime = c_int(typ), c_int(mode), c_float(closingtime), c_float(openingtime)
        error_code = self.dll.SetShutter(typ, mode, closingtime, openingtime)

        return ERROR_DICT[error_code]

    #TODO test
    def _open_shutter(self, shut_time=0.1):
        """
        Convenience function to open shutter.
        @param: float shut_time: Time to open the shutter
        @return: string msg: contains information if operation went through correctly.
        """
        error_msg = self._set_shutter(0, 1, shut_time, shut_time)
        return error_msg

    #TODO test
    def _close_shutter(self, shut_time=0.1):
        """
        Convenience function to close shutter.
        @param: float shut_time: Time to close the shutter
        @return: string msg: contains information if operation went through correctly.
        """
        error_msg = self._set_shutter(0, 0, shut_time, shut_time)
        return error_msg

    def _set_exposuretime(self, time):
        """
        @param float time: exposure duration
        @return string answer from the camera
        """
        error_code = self.dll.SetExposureTime(c_float(time))
        return ERROR_DICT[error_code]

    def _set_read_mode(self, mode):
        """
        @param string mode: string corresponding to certain ReadMode
        @return string answer from the camera
        """
        check_val = 0

        if hasattr(ReadMode, mode):
            n_mode = getattr(ReadMode, mode).value
            n_mode = c_int(n_mode)
            error_code = self.dll.SetReadMode(n_mode)
            if mode == 'IMAGE':
                self.log.debug("widt:{0}, height:{1}".format(self._width, self._height))
                msg = self._set_image(1, 1, 1, self._width, 1, self._height)
                if msg != 'DRV_SUCCESS':
                    self.log.warning('{0}'.format(ERROR_DICT[error_code]))
        if ERROR_DICT[error_code] != 'DRV_SUCCESS':
            self.log.warning('Readmode was not set: {0}'.format(ERROR_DICT[error_code]))
            check_val = -1
        else:
            self._read_mode = mode

        return check_val

    def _set_trigger_mode(self, mode):
        """
        This function will set the trigger mode that the camera will operate in.

        Available trigger modes:
        0. Internal
        1. External
        6. External Start
        7. External Exposure (Bulb)
        9. External FVB EM (only valid for EM Newton models in FVB mode)
        10. Software Trigger

        @param string mode: string corresponding to certain TriggerMode (e.g. 'Internal')
        @return string: Errormessage from the camera
        """
        check_val = 0
        if hasattr(TriggerMode, mode):
            n_mode = c_int(getattr(TriggerMode, mode).value)
            self.log.debug('Input to function: {0}'.format(n_mode))
            error_code = self.dll.SetTriggerMode(n_mode)
        else:
            self.log.warning('{0} mode is not supported'.format(mode))
            check_val = -1
        if ERROR_DICT[error_code] != 'DRV_SUCCESS':
            check_val = -1
        else:
            self._trigger_mode = mode

        return check_val

    def _set_image(self, hbin, vbin, hstart, hend, vstart, vend):
        """
        This function will set the horizontal and vertical binning to be used when taking a full resolution image.
        Parameters
        @param int hbin: number of pixels to bin horizontally
        @param int vbin: number of pixels to bin vertically. int hstart: Start column (inclusive)
        @param int hend: End column (inclusive)
        @param int vstart: Start row (inclusive)
        @param int vend: End row (inclusive).

        @return string containing the status message returned by the function call
        """
        hbin, vbin, hstart, hend, vstart, vend = c_int(hbin), c_int(vbin),\
                                                 c_int(hstart), c_int(hend), c_int(vstart), c_int(vend)

        error_code = self.dll.SetImage(hbin, vbin, hstart, hend, vstart, vend)
        msg = ERROR_DICT[error_code]
        if msg == 'DRV_SUCCESS':
            self._hbin = hbin.value
            self._vbin = vbin.value
            self._hstart = hstart.value
            self._hend = hend.value
            self._vstart = vstart.value
            self._vend = vend.value
            self._width = int((self._hend - self._hstart + 1) / self._hbin)
            self._height = int((self._vend - self._vstart + 1) / self._vbin)
        else:
            self.log.error('Call to SetImage went wrong:{0}'.format(msg))
        return ERROR_DICT[error_code]

    def _set_output_amplifier(self, typ):
        """
        This function allows to set the output amplifier.
        @param c_int typ: 0: EMCCD gain, 1: Conventional CCD register
        @return string: error message
        """
        error_code = self.dll.SetOutputAmplifier(typ)
        return ERROR_DICT[error_code]

    def _set_preamp_gain(self, index):
        """
        Set the gain given by the pre amplifier. The actual gain
        factor can be retrieved with a call to '_get_pre_amp_gain'.
        @param c_int index: 0 - (Number of Preamp gains - 1)
        @return: string error_msg: Describing if call to function was ok or not
        """
        error_code = self.dll.SetPreAmpGain(c_int(index))
        if ERROR_DICT[error_code] == 'DRV_SUCCESS':
            self._gain = self._get_preamp_gain(index)
        return ERROR_DICT[error_code]

    def _set_temperature(self, temp):
        """
        Set the desired temperature. To actually get the temperature on the CCD chip
        use '_set_cooler'
        @param float temp: desired temperature
        @return: string error_msg: message describing the result of the function call.
        """
        temp = c_int(temp)
        error_code = self.dll.SetTemperature(temp)
        return ERROR_DICT[error_code]

    def _set_acquisition_mode(self, mode):
        """
        Function to set the acquisition mode.
        Available modes:
            1 Single Scan
            2 Accumulate
            3 Kinetics
            4 Fast Kinetics
            5 Run till abort
        @param string mode: e.g. 'Single Scan'
        @return int check_val: {0: ok, -1: error}
        """
        check_val = 0
        if hasattr(AcquisitionMode, mode):
            n_mode = c_int(getattr(AcquisitionMode, mode).value)
            error_code = self.dll.SetAcquisitionMode(n_mode)
        else:
            self.log.warning('{0} mode is not supported'.format(mode))
            check_val = -1
        if ERROR_DICT[error_code] != 'DRV_SUCCESS':
            check_val = -1
        else:
            self._acquisition_mode = mode

        return check_val

    def _set_cooler(self, state):
        """
        Switch cooling on or off
        @param bool state: True starts cooling, False stops cooling
        @return: string error_msg: message containing information regarding the source of the error
        """
        if state:
            error_code = self.dll.CoolerON()
        else:
            error_code = self.dll.CoolerOFF()

        return ERROR_DICT[error_code]

    def _set_frame_transfer(self, bool):
        """
        This function will set whether an acquisition will readout in Frame Transfer Mode. If the
        acquisition mode is Single Scan or Fast Kinetics this call will have no affect.
        @param bool: {True: On, False: Off}
        @return int check_val: {-1: Error, 0: Ok}
        """
        acq_mode = self._acquisition_mode

        if (acq_mode == 'SINGLE_SCAN') | (acq_mode == 'KINETIC'):
            self.log.debug('Setting of frame transfer mode has no effect in acquisition '
                           'mode \'SINGLE_SCAN\' or \'KINETIC\'.')
            return -1
        else:
            if bool:
                rtrn_val = self.dll.SetFrameTransferMode(1)
            else:
                rtrn_val = self.dll.SetFrameTransferMode(0)

        if ERROR_DICT[rtrn_val] == 'DRV_SUCCESS':
            return 0
        else:
            self.log.warning('Could not set frame transfer mode:{0}'.format(ERROR_DICT[rtrn_val]))
            return -1

    def _set_hs_speed(self, typ, index):
        """
        Set the horizontal shift speed. To get the number of available shift speeds use '_get_number_hs_speeds'.
        Corresponding to the index find out the shift frequencies with '_get_hs_speed'.
        @param: int typ: 0 for EM amplifier and 1 for conventional amplifier
                int index: Ranges from 0:N-1 with N given by  '_get_number_hs_speeds'.
        @return: string error_msg: Information if function call was processed correctly.
        """
        error_msg = self.dll.SetHSSpeed(c_int(typ), c_int(index))
        return ERROR_DICT[error_msg]

    def _set_vs_speed(self, index):
        """
        Set the horizontal shift speed. To get the number of available shift speeds use '_get_number_vs_speeds'.
        Corresponding to the index find out the shift frequencies with '_get_vs_speed'.
        @param: int index: Ranges from 0:N-1 with N given by  '_get_number_vs_speeds'.
        @return: string error_msg: Information if function call was processed correctly.
        """
        error_msg = self.dll.SetVSSpeed(c_int(index))
        return ERROR_DICT[error_msg]

# getter functions
    def _get_status(self):
        """
        This function will return the current status of the Andor SDK system. This function should
        be called before an acquisition is started to ensure that it is IDLE and during an acquisition
        to monitor the process.

        @return: int status: Status code of the camera
        """
        status = c_int()
        error_code = self.dll.GetStatus(byref(status))
        if ERROR_DICT[error_code] != 'DRV_SUCCESS':
            self.log.error('unable to retrieve camera status: {0}'.format(ERROR_DICT[error_code]))
            return -1
        return status.value

    def _get_detector(self):
        """
        This function returns the size of the detector in pixels. The horizontal axis is taken to be
        the axis parallel to the readout register.

        @return tuple tup: width and height of the sensor in pixels
        """
        nx_px, ny_px = c_int(), c_int()
        error_code = self.dll.GetDetector(byref(nx_px), byref(ny_px))
        if ERROR_DICT[error_code] != "DRV_SUCCESS":
            self.log.error('unable to retrieve shape of sensor: {0}'.format(ERROR_DICT[error_code]))
            return -1, -1
        return nx_px.value, ny_px.value

    def _get_acquisition_timings(self):
        """
        This function will return the current “valid” acquisition timing information. This function
        should be used after all the acquisitions settings have been set, e.g. _set_exposure_time,
        _set_kinetic_cycle_time and _set_read_mode etc. The values returned are the actual times
        used in subsequent acquisitions.
        This function is required as it is possible to set the exposure time to 20ms, accumulate
        cycle time to 30ms and then set the readout mode to full image. As it can take 250ms to
        read out an image it is not possible to have a cycle time of 30ms.

        @return: tuple tup: containing in order the exposure, accumulate and kinetic cycle time.
        """
        exposure = c_float()
        accumulate = c_float()
        kinetic = c_float()
        error_code = self.dll.GetAcquisitionTimings(byref(exposure),
                                               byref(accumulate),
                                               byref(kinetic))

        self._exposure, self._accumulate, self._kinetic = exposure.value, accumulate.value, kinetic.value

        if ERROR_DICT[error_code] != 'DRV_SUCCESS':
            self.log.warning('unable to query acquisition timings: {0}'.format(ERROR_DICT[error_code]))
            return -1, -1, -1
        return self._exposure, self._accumulate, self._kinetic

    def _get_oldest_image(self):
        """ Return an array of last acquired image.

        @return numpy array: image data in format [[row],[row]...]

        Each pixel might be a float, integer or sub pixels
        """

        width = self._width
        height = self._height

        if self._read_mode == 'IMAGE':
            if self._acquisition_mode == 'SINGLE_SCAN':
                dim = width * height / self._hbin / self._vbin
            elif self._acquisition_mode == 'KINETICS':
                dim = width * height / self._hbin / self._vbin * self._scans
        elif self._read_mode == 'SINGLE_TRACK' or self._read_mode == 'FVB':
            if self._acquisition_mode == 'SINGLE_SCAN':
                dim = width
            elif self._acquisition_mode == 'KINETICS':
                dim = width * self._scans

        dim = int(dim)
        image_array = np.zeros(dim)
        cimage_array = c_int * dim
        cimage = cimage_array()
        error_code = self.dll.GetOldestImage(pointer(cimage), dim)
        if ERROR_DICT[error_code] != 'DRV_SUCCESS':
            self.log.warning('Couldn\'t retrieve an image')
        else:
            self.log.debug('image length {0}'.format(len(cimage)))
            for i in range(len(cimage)):
                # could be problematic for 'FVB' or 'SINGLE_TRACK' readmode
                image_array[i] = cimage[i]

        image_array = np.reshape(image_array, (int(self._width/self._hbin), int(self._height/self._vbin)))
        return image_array

    def _get_temperature(self):
        """
        Returns the temperature of the detector to the nearest degree. It also gives
        the status of cooling process.

        @return: int val: temperature of the detector (in degree celsius)
        """
        temp = c_int()
        error_code = self.dll.GetTemperature(byref(temp))
        if ERROR_DICT[error_code] != 'DRV_SUCCESS':
            self.log.error('Can not retrieve temperature'.format(ERROR_DICT[error_code]))
        return temp.value

    def _get_temperature_f(self):
        """
        Status of the cooling process + current temperature
        @return: (float, str) containing current temperature and state of the cooling process
        """
        temp = c_float()
        error_code = self.dll.GetTemperatureF(byref(temp))

        return temp.value, ERROR_DICT[error_code]

    def _get_size_of_circular_ring_buffer(self):
        """
        Returns maximum number of images the circular buffer can store based
        on the current acquisition settings.

        @return: int val maximum amount of images that can be stored in the buffer
        """
        index = c_long()
        error_code = self.dll.GetSizeOfCircularBuffer(byref(index))
        if ERROR_DICT[error_code] != 'DRV_SUCCESS':
            self.log.error('Can not retrieve size of circular ring '
                           'buffer: {0}'.format(ERROR_DICT[error_code]))
        return index.value

    def _get_number_new_images(self):
        """
        This function will return information on the number of new images (i.e. images which have
        not yet been retrieved) in the circular buffer. This information can be used with
        GetImages to retrieve a series of the latest images. If any images are overwritten in the
        circular buffer they can no longer be retrieved and the information returned will treat
        overwritten images as having been retrieved.

        @return: tuple val: Index of first and last image in the buffer
        """
        first = c_long()
        last = c_long()
        error_code = self.dll.GetNumberNewImages(byref(first), byref(last))
        msg = ERROR_DICT[error_code]
        pass_returns = ['DRV_SUCCESS', 'DRV_NO_NEW_DATA']
        if msg not in pass_returns:
            self.log.error('Can not retrieve number of new images {0}'.format(ERROR_DICT[error_code]))

        return first.value, last.value

    # not working properly (only for n_scans = 1)
    def _get_images(self, first_img, last_img, n_scans):
        """
        This function will return a data array with the specified series of images from the
        circular buffer. If the specified series is out of range (i.e. the images have been
        overwritten or have not yet been acquired then an error will be returned.

        @param: int first: Index of the first image
                int last: Index of the last image
                int n_scans: Number of images to be returned


        @return numpy array: image data in format [[row],[row]...]

        Each pixel might be a float, integer or sub pixels
        """

        width = self._width
        height = self._height

        # first_img, last_img = self._get_number_new_images()
        # n_scans = last_img - first_img
        dim = width * height * n_scans

        dim = int(dim)
        image_array = np.zeros(dim)
        cimage_array = c_int * dim
        cimage = cimage_array()

        first_img = c_long(first_img)
        last_img = c_long(last_img)
        size = c_ulong(width * height)
        val_first = c_long()
        val_last = c_long()
        error_code = self.dll.GetImages(first_img, last_img, pointer(cimage),
                                        size, byref(val_first), byref(val_last))
        if ERROR_DICT[error_code] != 'DRV_SUCCESS':
            self.log.warning('Couldn\'t retrieve an image. {0}'.format(ERROR_DICT[error_code]))
        else:
            for i in range(len(cimage)):
                # could be problematic for 'FVB' or 'SINGLE_TRACK' readmode
                image_array[i] = cimage[i]

        self._cur_image = image_array
        return image_array
# functions returning information about the camera used. (e.g. shift speed etc.)

    def _get_number_ad_channels(self):
        """
        Returns number of AD channels available
        @return int: channels availabe
        """
        return 1

    def _get_number_amp(self):
        """
        Returns number of output amplifier
        @return int: Number of amplifiers available
        """
        n_amps = c_int()
        error_code = self.dll.GetNumberAmp(byref(n_amps))
        if ERROR_DICT[error_code] != 'DRV_SUCCESS':
            self.log.warning('unable to query numper of amplifiers: {0}'.format(ERROR_DICT[error_code]))
            return -1
        return n_amps.value

    def _get_number_preamp_gains(self):
        """
        Number of gain settings available for the pre amplifier

        @return int: Number of gains available
        """
        n_gains = c_int()
        self.dll.GetNumberPreAmpGains(byref(n_gains))
        return n_gains.value

    def _get_preamp_gain(self, index):
        """
        Function returning the gain value corresponding to a given index
        @param: int index:
        @return: float gain: Gain factor to the index
        """
        index = c_int(index)
        gain = c_float()
        self.dll.GetPreAmpGain(index, byref(gain))
        return gain.value

    def _get_bit_depth(self):
        """
        This function will retrieve the size in bits of the dynamic range for any available AD
        channel.

        @return: int depth: bit depth
        """
        depth = c_int()
        error_code = self.dll.GetBitDepth(c_int(0), byref(depth))
        if ERROR_DICT[error_code] != 'DRV_SUCCESS':
            self.log.warning('unable to query bit depth timings: {0}'.format(ERROR_DICT[error_code]))
            return -1

        return depth.value

    def _get_number_hs_speeds(self, typ):
        """
        As your Andor SDK system is capable of operating at more than one horizontal shift speed
        this function will return the actual number of speeds available.

        @param: int typ: allowed values: 0: electron multiplication
                                         1: conventional

        @return: int speeds: number of speeds available
        """
        channel, typ, speeds = c_int(self._get_number_ad_channels() - 1), c_int(typ), c_int()
        error_code = self.dll.GetNumberHSSpeeds(channel, typ, byref(speeds))
        if ERROR_DICT[error_code] != 'DRV_SUCCESS':
            self.log.warning('unable to query number of horizontal shift speeds'
                             ' timings: {0}'.format(ERROR_DICT[error_code]))
            return -1

        return speeds.value

    def _get_hs_speed(self, typ, index):
        """
        Return horizontal shift speed for given AD channel, amplifier configuration.

        @param: int typ: allowed values: 0: electron multiplication
                                         1: conventional
                int index: specifies the speed for a given index out of the available once
                           returned by '_get_number_hs_speeds'

        @return float speed:  speed in MHz
        """
        channel, typ, index = c_int(self._get_number_ad_channels() - 1), c_int(typ), c_int(index)
        speed = c_float()
        error_code = self.dll.GetHSSpeed(channel, typ, index, byref(speed))
        if ERROR_DICT[error_code] != 'DRV_SUCCESS':
            self.log.warning('unable to query horizontal shift speed: {0}'.format(ERROR_DICT[error_code]))
            return -1

        return speed.value

    def _get_number_vs_speeds(self):
        """
        Returns number of vertical shift speeds available
        @return:
        """
        speeds = c_int()
        error_code = self.dll.GetNumberVSSpeeds(byref(speeds))
        if ERROR_DICT[error_code] != 'DRV_SUCCESS':
            self.log.warning('unable to query number of vertical shift speeds: {0}'.format(ERROR_DICT[error_code]))
            return -1
        return speeds.value

    def _get_vs_speed(self, index):
        """
        Return current vertical shift speed corresponding to the index provided
        @param: int index: Out of 0:N-1. N can be retrieved using function '_get_number_vs_speeds'
        @return: float speed: Vertical Shift speed in MHz
        """
        index = c_int(index)
        speed = c_float()
        error_code = self.dll.GetVSSpeed(index, byref(speed))

        if ERROR_DICT[error_code] != 'DRV_SUCCESS':
            self.log.warning('unable to query current vertical shift speed: {0}'.format(ERROR_DICT[error_code]))
            return -1

        return speed.value

    def _get_fastest_recommended_vs_speed(self):
        """
        Returns fastest vertical shift speed at the current vertical clock voltage
        @return: tuple (int_val, float_val): index of the vertical shift speed and value corresponding to the index in
                 MHz per pixel shift
        """
        index = c_int()
        speed = c_float()
        error_code = self.dll.GetFastestRecommendedVSSpeed(byref(index), byref(speed))

        if ERROR_DICT[error_code] != 'DRV_SUCCESS':
            self.log.warning('unable to query fastest recommended vertical shift'
                             ' speed: {0}'.format(ERROR_DICT[error_code]))
            return -1

        return index.value, speed.value

    def _get_camera_serialnumber(self):
        """
        Gives serial number
        @return: int number: The serial number of the camera
        """
        number = c_int()
        error_code = self.dll.GetCameraSerialNumber(byref(number))
        if ERROR_DICT[error_code] != 'DRV_SUCCESS':
            self.log.warning('unable to query camera serial number'
                             ' speed: {0}'.format(ERROR_DICT[error_code]))
            return -1
        return number.value

    # Unstable
    def _is_pre_amp_gain_available(self, amplifier, index, preamp):
        """
        This function checks that the AD channel exists, and that the amplifier, speed and gain
        are available for the AD channel.
        @params: int amplifier: value corresponding to the output amplifier used
                 int index: channel speed index ?
                 int preamp: index of the pre amp gain desired
        @return:
        """
        amplifier, index, preamp, status = c_int(amplifier), c_int(index), c_int(preamp), c_int()
        error_code = self.dll.IsPreAmpGainAvailable(amplifier, index, preamp, byref(status))
        if ERROR_DICT[error_code] != 'DRV_SUCCESS':
            self.log.warning('unable to query if preamp gain is available'
                             ' speed: {0}'.format(ERROR_DICT[error_code]))
            return -1
        return status.value
# non interface functions regarding setpoint interface<|MERGE_RESOLUTION|>--- conflicted
+++ resolved
@@ -27,7 +27,6 @@
 from enum import Enum
 from ctypes import *
 import numpy as np
-import time
 
 from core.module import Base, ConfigOption
 
@@ -145,13 +144,7 @@
         # self.set_exposure(self._exposure)
         # self.set_setpoint_temperature(self._temperature)
         self.dll = cdll.LoadLibrary(self._dll_location)
-        status_code = self.dll.Initialize()
-        status = ERROR_DICT[status_code]
-        if status == 'DRV_SUCCESS':
-            self.log.info('Camera was initialized correctly')
-        else:
-            self.log.error('Unable to initialize camera:{}'.format(status))
-        self._status = status
+        self.dll.Initialize()
         self._width, self._height = self._get_detector()
         self._set_read_mode(self._read_mode)
         self._set_trigger_mode(self._trigger_mode)
@@ -336,11 +329,7 @@
                 gain_index = index
                 break
 
-<<<<<<< HEAD
-        msg = self._set_preamp_gain(c_int(gain_index))
-=======
         msg = self._set_preamp_gain(gain_index)
->>>>>>> c9b30669
         if msg == 'DRV_SUCCESS':
             self._preamp_gain_index = gain_index
             self._gain = gain
@@ -396,7 +385,7 @@
         if check_val == 0:
             check_val = ret_val1 | ret_val2
 
-        if error_msg != 'DRV_SUCCESS':
+        if msg != 'DRV_SUCCESS':
             ret_val3 = -1
         else:
             ret_val3 = 0
@@ -405,8 +394,7 @@
 
         return check_val
 
-    def count_odmr_old(self, length):
-        self._start_acquisition()
+    def count_odmr(self, length):
 
         first, last = self._get_number_new_images()
         self.log.debug('number new images:{0}'.format((first, last)))
@@ -422,34 +410,7 @@
             images.append(img)
         self.log.debug('expected number of images:{0}'.format(length))
         self.log.debug('number of images acquired:{0}'.format(len(images)))
-        self.stop_acquisition()
         return np.array(images).transpose()
-
-    def count_odmr(self, length):
-        images = list()
-        indices = list()
-        self._start_acquisition()
-        while len(images) < length:
-            first, last = self._get_number_new_images()
-            if (first < last) | (first == last == length):
-                # start readout
-                self.log.debug("first and last".format(first, last))
-                for i in range(first, last + 1):
-                    self.log.debug("readout image with index:{0}".format(i))
-                    images.append(self._get_images(i, i, 1))
-                    self.log.debug("index: {0}".format(i))
-                    indices.append(i)
-            else:
-                time.sleep(0.1)
-
-        # sanity check
-        if indices != sorted(indices):
-            self.error("Duplicates, wrong ordering - what else?")
-        if len(images) != length:
-            self.log.error('not the correct amount of images')
-        self.stop_acquisition()
-        return np.array(images).transpose()
-
 
     def get_down_time(self):
         return self._exposure
